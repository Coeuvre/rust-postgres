--- conflicted
+++ resolved
@@ -217,13 +217,9 @@
         try!(fmt.write_str(error::Error::description(self)));
         match *self {
             ConnectError::InvalidUrl(ref msg) => write!(fmt, ": {}", msg),
-<<<<<<< HEAD
-            ConnectError::DbError(ref e) => write!(fmt, ": {}", e),
-=======
             ConnectError::DbError(ref err) => write!(fmt, ": {}", err),
             ConnectError::SslError(ref err) => write!(fmt, ": {}", err),
             ConnectError::IoError(ref err) => write!(fmt, ": {}", err),
->>>>>>> fc2ae1da
             _ => Ok(())
         }
     }
@@ -310,11 +306,7 @@
             Error::DbError(ref err) => write!(fmt, ": {}", err),
             Error::IoError(ref err) => write!(fmt, ": {}", err),
             Error::WrongType(ref ty) => write!(fmt, ": saw type {:?}", ty),
-<<<<<<< HEAD
-            Error::DbError(ref e) => write!(fmt, ": {}", e),
-=======
             Error::Conversion(ref err) => write!(fmt, ": {}", err),
->>>>>>> fc2ae1da
             _ => Ok(()),
         }
     }
